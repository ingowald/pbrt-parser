// ======================================================================== //
// Copyright 2019 Ingo Wald                                                 //
//                                                                          //
// Licensed under the Apache License, Version 2.0 (the "License");          //
// you may not use this file except in compliance with the License.         //
// You may obtain a copy of the License at                                  //
//                                                                          //
//     http://www.apache.org/licenses/LICENSE-2.0                           //
//                                                                          //
// Unless required by applicable law or agreed to in writing, software      //
// distributed under the License is distributed on an "AS IS" BASIS,        //
// WITHOUT WARRANTIES OR CONDITIONS OF ANY KIND, either express or implied. //
// See the License for the specific language governing permissions and      //
// limitations under the License.                                           //
// ======================================================================== //

#include "pbrtParser/Scene.h"
#include "../syntactic/Scene.h"
#include "SemanticParser.h"
// std
#include <map>
#include <sstream>

namespace pbrt {

// #if 0
//   namespace ply {
//     void parse(const std::string &fileName,
//                std::vector<vec3f> &pos,
//                std::vector<vec3f> &nor,
//                std::vector<vec3i> &idx)
//     {
//       happly::PLYData ply(fileName);
        
//       if(ply.hasElement("vertex")) {
//         happly::Element& elem = ply.getElement("vertex");
//         if(elem.hasProperty("x") && elem.hasProperty("y") && elem.hasProperty("z")) {
//           std::vector<float> x = elem.getProperty<float>("x");
//           std::vector<float> y = elem.getProperty<float>("y");
//           std::vector<float> z = elem.getProperty<float>("z");
//           pos.resize(x.size());
//           for(int i = 0; i < x.size(); i ++) {
//             pos[i] = vec3f(x[i], y[i], z[i]);
//           }
//         } else {
//           throw std::runtime_error("missing positions in ply");
//         }
//         if(elem.hasProperty("nx") && elem.hasProperty("ny") && elem.hasProperty("nz")) {
//           std::vector<float> x = elem.getProperty<float>("nx");
//           std::vector<float> y = elem.getProperty<float>("ny");
//           std::vector<float> z = elem.getProperty<float>("nz");
//           nor.resize(x.size());
//           for(int i = 0; i < x.size(); i ++) {
//             nor[i] = vec3f(x[i], y[i], z[i]);
//           }
//         }
//       } else {
//         throw std::runtime_error("missing positions in ply");
//       }
//       if (ply.hasElement("face")) {
//         happly::Element& elem = ply.getElement("face");
//         if(elem.hasProperty("vertex_indices")) {
//           std::vector<std::vector<int>> fasces = elem.getListProperty<int>("vertex_indices");
//           for(int j = 0; j < fasces.size(); j ++) {
//             std::vector<int>& face = fasces[j];
//             for (int i=2;i<face.size();i++) {
//               idx.push_back(vec3i(face[0], face[i-1], face[i]));
//             }
//           }
//         } else {
//           throw std::runtime_error("missing faces in ply");
//         }          
//       } else {
//         throw std::runtime_error("missing faces in ply");
//       }                        
//     }

//   } // ::pbrt::ply

//   using PBRTScene = pbrt::syntactic::Scene;
//   using pbrt::syntactic::ParamArray;

//   struct SemanticParser
//   {
//     Scene::SP result;

//     // ==================================================================
//     // MATERIALS
//     // ==================================================================
//     std::map<pbrt::syntactic::Texture::SP,Texture::SP> textureMapping;

//     // ==================================================================
//     // MATERIALS
//     // ==================================================================
//     std::map<pbrt::syntactic::Material::SP,Material::SP> materialMapping;

//     /*! do create a track representation of given material, _without_
//       checking whether that was already created */
//     Material::SP createMaterialFrom(pbrt::syntactic::Material::SP in)
//     {
<<<<<<< HEAD
//       PING; PRINT(in);
=======
>>>>>>> 1adcdcd4
//       if (!in) {
//         std::cerr << "warning: empty material!" << std::endl;
//         return Material::SP();
//       }
      
//       const std::string type = in->type=="" ? in->getParamString("type") : in->type;
//       const std::string name = in->name;
      
//       // ==================================================================
//       if (type == "") {
//         return std::make_shared<Material>();
//       }
        
//       // ==================================================================
//       if (type == "plastic") {
//         PlasticMaterial::SP mat = std::make_shared<PlasticMaterial>(name);
//         for (auto it : in->param) {
//           std::string name = it.first;
//           if (name == "Kd") {
//             if (in->hasParamTexture(name)) {
//               mat->kd = vec3f(1.f);
//               mat->map_kd = findOrCreateTexture(in->getParamTexture(name));
//             } else
//               in->getParam3f(&mat->kd.x,name);
//           }
//           else if (name == "Ks") {
//             if (in->hasParamTexture(name)) {
//               mat->ks = vec3f(1.f);
//               mat->map_ks = findOrCreateTexture(in->getParamTexture(name));
//             } else
//               in->getParam3f(&mat->ks.x,name);
//           }
//           else if (name == "roughness") {
//             if (in->hasParamTexture(name))
//               mat->map_roughness = findOrCreateTexture(in->getParamTexture(name));
//             else
//               mat->roughness = in->getParam1f(name);
//           }
//           else if (name == "remaproughness") {
//             mat->remapRoughness = in->getParamBool(name);
//           }
//           else if (name == "bumpmap") {
//             mat->map_bump = findOrCreateTexture(in->getParamTexture(name));
//           }
//           else if (name == "type") {
//             /* ignore */
//           } else
//             throw std::runtime_error("un-handled plastic-material parameter '"+it.first+"'");
//         };
//         return mat;
//       }
      
//       // ==================================================================
//       if (type == "matte") {
//         MatteMaterial::SP mat = std::make_shared<MatteMaterial>(name);
//         for (auto it : in->param) {
//           std::string name = it.first;
//           if (name == "Kd") {
//             if (in->hasParamTexture(name)) {
//               mat->kd = vec3f(1.f);
//               mat->map_kd = findOrCreateTexture(in->getParamTexture(name));
//             } else
//               in->getParam3f(&mat->kd.x,name);
//           }
//           else if (name == "sigma") {
//             if (in->hasParam1f(name))
//               mat->sigma = in->getParam1f(name);
//             else 
//               mat->map_sigma = findOrCreateTexture(in->getParamTexture(name));
//           }
//           else if (name == "type") {
//             /* ignore */
//           }
//           else if (name == "bumpmap") {
//             mat->map_bump = findOrCreateTexture(in->getParamTexture(name));
//           } else
//             throw std::runtime_error("un-handled matte-material parameter '"+it.first+"'");
//         };
//         return mat;
//       }
      
//       // ==================================================================
//       if (type == "metal") {
//         MetalMaterial::SP mat = std::make_shared<MetalMaterial>(name);
//         for (auto it : in->param) {
//           std::string name = it.first;
//           if (name == "roughness") {
//             if (in->hasParamTexture(name))
//               mat->map_roughness = findOrCreateTexture(in->getParamTexture(name));
//             else
//               mat->roughness = in->getParam1f(name);
//           }
//           else if (name == "uroughness") {
//             if (in->hasParamTexture(name))
//               mat->map_uRoughness = findOrCreateTexture(in->getParamTexture(name));
//             else
//               mat->uRoughness = in->getParam1f(name);
//           }
//           else if (name == "vroughness") {
//             if (in->hasParamTexture(name))
//               mat->map_vRoughness = findOrCreateTexture(in->getParamTexture(name));
//             else
//               mat->vRoughness = in->getParam1f(name);
//           }
//           else if (name == "remaproughness") {
//             mat->remapRoughness = in->getParamBool(name);
//           }
//           else if (name == "eta") {
//             if (in->hasParam3f(name))
//               in->getParam3f(&mat->eta.x,name);
//             else
//               mat->spectrum_eta = in->getParamString(name);
//           }
//           else if (name == "k") {
//             if (in->hasParam3f(name))
//               in->getParam3f(&mat->k.x,name);
//             else
//               mat->spectrum_k = in->getParamString(name);
//           }
//           else if (name == "bumpmap") {
//             mat->map_bump = findOrCreateTexture(in->getParamTexture(name));
//           }
//           else if (name == "type") {
//             /* ignore */
//           } else
//             throw std::runtime_error("un-handled metal-material parameter '"+it.first+"'");
//         };
//         return mat;
//       }
      
//       // ==================================================================
//       if (type == "fourier") {
//         FourierMaterial::SP mat = std::make_shared<FourierMaterial>(name);
//         for (auto it : in->param) {
//           std::string name = it.first;
//           if (name == "bsdffile") {
//             mat->fileName = in->getParamString(name);
//           }
//           else if (name == "type") {
//             /* ignore */
//           } else
//             throw std::runtime_error("un-handled fourier-material parameter '"+it.first+"'");
//         };
//         return mat;
//       }
      
//       // ==================================================================
//       if (type == "mirror") {
//         MirrorMaterial::SP mat = std::make_shared<MirrorMaterial>(name);
//         for (auto it : in->param) {
//           std::string name = it.first;
//           if (name == "Kr") {
//             if (in->hasParamTexture(name)) {
//               throw std::runtime_error("mapping Kr for mirror materials not implemented");
//             } else
//               in->getParam3f(&mat->kr.x,name);
//           }
//           else if (name == "bumpmap") {
//             mat->map_bump = findOrCreateTexture(in->getParamTexture(name));
//           }
//           else if (name == "type") {
//             /* ignore */
//           } else
//             throw std::runtime_error("un-handled mirror-material parameter '"+it.first+"'");
//         };
//         return mat;
//       }
      
//       // ==================================================================
//       if (type == "uber") {
//         UberMaterial::SP mat = std::make_shared<UberMaterial>(name);
//         for (auto it : in->param) {
//           std::string name = it.first;
//           if (name == "Kd") {
//             if (in->hasParamTexture(name)) {
//               mat->kd = vec3f(1.f);
//               mat->map_kd = findOrCreateTexture(in->getParamTexture(name));
//             } else
//               in->getParam3f(&mat->kd.x,name);
//           }
//           else if (name == "Kr") {
//             if (in->hasParamTexture(name)) {
//               mat->kr = vec3f(1.f);
//               mat->map_kr = findOrCreateTexture(in->getParamTexture(name));
//             } else
//               in->getParam3f(&mat->kr.x,name);
//           }
//           else if (name == "Kt") {
//             if (in->hasParamTexture(name)) {
//               mat->kt = vec3f(1.f);
//               mat->map_kt = findOrCreateTexture(in->getParamTexture(name));
//             } else
//               in->getParam3f(&mat->kt.x,name);
//           }
//           else if (name == "Ks") {
//             if (in->hasParamTexture(name)) {
//               mat->ks = vec3f(1.f);
//               mat->map_ks = findOrCreateTexture(in->getParamTexture(name));
//             } else
//               in->getParam3f(&mat->ks.x,name);
//           }
//           else if (name == "alpha") {
//             if (in->hasParamTexture(name)) {
//               mat->alpha = 1.f;
//               mat->map_alpha = findOrCreateTexture(in->getParamTexture(name));
//             } else
//               mat->alpha = in->getParam1f(name);
//           }
//           else if (name == "opacity") {
//             if (in->hasParamTexture(name)) {
//               mat->opacity = vec3f(1.f);
//               mat->map_opacity = findOrCreateTexture(in->getParamTexture(name));
//             } else
//               in->getParam3f(&mat->opacity.x,name);
//           }
//           else if (name == "index") {
//             mat->index = in->getParam1f(name);
//           }
//           else if (name == "roughness") {
//             if (in->hasParamTexture(name))
//               mat->map_roughness = findOrCreateTexture(in->getParamTexture(name));
//             else if (in->hasParam1f(name))
//               mat->roughness = in->getParam1f(name);
//             else
//               throw std::runtime_error("uber::roughness in un-recognized format...");
//             // else
//             //   in->getParam3f(&mat->roughness.x,name);
//           }
//           else if (name == "shadowalpha") {
//             if (in->hasParamTexture(name)) {
//               mat->shadowAlpha = 1.f;
//               mat->map_shadowAlpha = findOrCreateTexture(in->getParamTexture(name));
//             } else
//               mat->shadowAlpha = in->getParam1f(name);
//           }
//           else if (name == "bumpmap") {
//             mat->map_bump = findOrCreateTexture(in->getParamTexture(name));
//           }
//           else if (name == "type") {
//             /* ignore */
//           } else
//             throw std::runtime_error("un-handled uber-material parameter '"+it.first+"'");
//         };
//         return mat;
//       }
      
//       // ==================================================================
//       if (type == "substrate") {
//         SubstrateMaterial::SP mat = std::make_shared<SubstrateMaterial>(name);
//         for (auto it : in->param) {
//           std::string name = it.first;
//           if (name == "Kd") {
//             if (in->hasParamTexture(name)) {
//               mat->kd = vec3f(1.f);
//               mat->map_kd = findOrCreateTexture(in->getParamTexture(name));
//             } else
//               in->getParam3f(&mat->kd.x,name);
//           }
//           else if (name == "Ks") {
//             if (in->hasParamTexture(name)) {
//               mat->ks = vec3f(1.f);
//               mat->map_ks = findOrCreateTexture(in->getParamTexture(name));
//             } else
//               in->getParam3f(&mat->ks.x,name);
//           }
//           else if (name == "uroughness") {
//             if (in->hasParamTexture(name)) {
//               mat->uRoughness = 1.f;
//               mat->map_uRoughness = findOrCreateTexture(in->getParamTexture(name));
//             } else
//               mat->uRoughness = in->getParam1f(name);
//           }
//           else if (name == "vroughness") {
//             if (in->hasParamTexture(name)) {
//               mat->vRoughness = 1.f;
//               mat->map_vRoughness = findOrCreateTexture(in->getParamTexture(name));
//             } else
//               mat->vRoughness = in->getParam1f(name);
//           }
//           else if (name == "remaproughness") {
//             mat->remapRoughness = in->getParamBool(name);
//           }
//           else if (name == "bumpmap") {
//             mat->map_bump = findOrCreateTexture(in->getParamTexture(name));
//           }
//           else if (name == "type") {
//             /* ignore */
//           } else
//             throw std::runtime_error("un-handled substrate-material parameter '"+it.first+"'");
//         };
//         return mat;
//       }
      
//       // ==================================================================
//       if (type == "disney") {
//         DisneyMaterial::SP mat = std::make_shared<DisneyMaterial>(name);

//         in->getParam3f(&mat->color.x,"color");
//         mat->anisotropic    = in->getParam1f("anisotropic",    0.f );
//         mat->clearCoat      = in->getParam1f("clearcoat",      0.f );
//         mat->clearCoatGloss = in->getParam1f("clearcoatgloss", 1.f );
//         mat->diffTrans      = in->getParam1f("difftrans",      1.35f );
//         mat->eta            = in->getParam1f("eta",            1.2f );
//         mat->flatness       = in->getParam1f("flatness",       0.2f );
//         mat->metallic       = in->getParam1f("metallic",       0.f );
//         mat->roughness      = in->getParam1f("roughness",      0.9f );
//         mat->sheen          = in->getParam1f("sheen",          0.3f );
//         mat->sheenTint      = in->getParam1f("sheentint",      0.68f );
//         mat->specTrans      = in->getParam1f("spectrans",      0.f );
//         mat->specularTint   = in->getParam1f("speculartint",   0.f );
//         mat->thin           = in->getParamBool("thin",           true);
//         return mat;
//       }

//       // ==================================================================
//       if (type == "mix") {
//         MixMaterial::SP mat = std::make_shared<MixMaterial>(name);
          
//         if (in->hasParamTexture("amount"))
//           mat->map_amount = findOrCreateTexture(in->getParamTexture("amount"));
//         else
//           in->getParam3f(&mat->amount.x,"amount");
          
//         const std::string name0 = in->getParamString("namedmaterial1");
<<<<<<< HEAD
//         PRINT(name0);
//         if (name0 == "")
//           throw std::runtime_error("mix material w/o 'namedmaterial1' parameter");
//         const std::string name1 = in->getParamString("namedmaterial2");
//         PRINT(name1);
=======
//         if (name0 == "")
//           throw std::runtime_error("mix material w/o 'namedmaterial1' parameter");
//         const std::string name1 = in->getParamString("namedmaterial2");
>>>>>>> 1adcdcd4
//         if (name1 == "")
//           throw std::runtime_error("mix material w/o 'namedmaterial2' parameter");

//         assert(in->attributes);
//         pbrt::syntactic::Material::SP mat0 = in->attributes->namedMaterial[name0];
//         assert(mat0);
//         pbrt::syntactic::Material::SP mat1 = in->attributes->namedMaterial[name1];
//         assert(mat1);

//         mat->material0    = findOrCreateMaterial(mat0);
//         mat->material1    = findOrCreateMaterial(mat1);
<<<<<<< HEAD

//         PING;
//         PRINT(mat->material0);
//         PRINT(mat->material1);
=======
>>>>>>> 1adcdcd4
        
//         return mat;
//       }

//       // ==================================================================
//       if (type == "translucent") {
//         TranslucentMaterial::SP mat = std::make_shared<TranslucentMaterial>(name);

//         in->getParam3f(&mat->transmit.x,"transmit");
//         in->getParam3f(&mat->reflect.x,"reflect");
//         if (in->hasParamTexture("Kd"))
//           mat->map_kd = findOrCreateTexture(in->getParamTexture("Kd"));
//         else
//           in->getParam3f(&mat->kd.x,"Kd");
          
//         return mat;
//       }

//       // ==================================================================
//       if (type == "glass") {
//         GlassMaterial::SP mat = std::make_shared<GlassMaterial>(name);

//         in->getParam3f(&mat->kr.x,"Kr");
//         in->getParam3f(&mat->kt.x,"Kt");
//         mat->index = in->getParam1f("index");
        
//         return mat;
//       }

//       // ==================================================================
// #ifndef NDEBUG
//       std::cout << "Warning: un-recognizd material type '"+type+"'" << std::endl;
// #endif
//       return std::make_shared<Material>();
//     }

//     /*! check if this material has already been imported, and if so,
//       find what we imported, and reutrn this. otherwise import and
//       store for later use.
      
//       important: it is perfectly OK for this material to be a null
//       object - the area ligths in moana have this features, for
//       example */
//     Material::SP findOrCreateMaterial(pbrt::syntactic::Material::SP in)
//     {
//       // null materials get passed through ...
//       if (!in)
//         return Material::SP();
      
//       if (!materialMapping[in]) {
//         materialMapping[in] = createMaterialFrom(in);
//       }
//       return materialMapping[in];
//     }
    
//     /*! counter that tracks, for each un-handled shape type, how many
//       "instances" of that shape type it could not create (note those
//       are not _real_ instances in the ray tracing sense, just
//       "occurrances" of that shape type in the scene graph,
//       _before_ object instantiation */
//     std::map<std::string,size_t> unhandledShapeTypeCounter;
    
//     /*! constructor that also perfoms all the work - converts the
//       input 'pbrtScene' to a naivescenelayout, and assings that to
//       'result' */
//     SemanticParser(PBRTScene::SP pbrtScene)
//       : pbrtScene(pbrtScene)
//     {
//       result        = std::make_shared<Scene>();
//       result->world  = findOrEmitObject(pbrtScene->world);

//       std::cout << "semantic - done with findoremit" << std::endl;
//       if (!unhandledShapeTypeCounter.empty()) {
//         std::cerr << "WARNING: scene contained some un-handled shapes!" << std::endl;
//         for (auto type : unhandledShapeTypeCounter)
//           std::cerr << " - " << type.first << " : " << type.second << " occurrances" << std::endl;
//       }
//     }

//   private:
//     Instance::SP emitInstance(pbrt::syntactic::Object::Instance::SP pbrtInstance)
//     {
//       Instance::SP ourInstance
//         = std::make_shared<Instance>();
//       ourInstance->xfm    = (const affine3f&)pbrtInstance->xfm.atStart;
//       ourInstance->object = findOrEmitObject(pbrtInstance->object);
//       return ourInstance;
//     }

//     /*! extract 'texture' parameters from shape, and assign to shape */
//     void extractTextures(Shape::SP geom, pbrt::syntactic::Shape::SP shape)
//     {
//       for (auto param : shape->param) {
//         if (param.second->getType() != "texture")
//           continue;

//         geom->textures[param.first] = findOrCreateTexture(shape->getParamTexture(param.first));//param.second);
//       }
//     }

//     Shape::SP emitPlyMesh(pbrt::syntactic::Shape::SP shape)
//     {
//       const std::string fileName
//         = pbrtScene->makeGlobalFileName(shape->getParamString("filename"));
//       TriangleMesh::SP ours = std::make_shared<TriangleMesh>(findOrCreateMaterial(shape->material));
//       ply::parse(fileName,ours->vertex,ours->normal,ours->index);

//       affine3f xfm = shape->transform.atStart;
//       for (vec3f &v : ours->vertex)
//         v = xfmPoint(xfm,v);
//       for (vec3f &v : ours->normal)
//         v = xfmNormal(xfm,v);

//       extractTextures(ours,shape);
//       return ours;
//     }

//     template<typename T>
//     std::vector<T> extractVector(pbrt::syntactic::Shape::SP shape, const std::string &name)
//     {
//       std::vector<T> result;
//       typename ParamArray<typename T::scalar_t>::SP param = shape->findParam<typename T::scalar_t>(name);
//       if (param) {

//         int dims = sizeof(T)/sizeof(typename T::scalar_t);
//         size_t num = param->size() / dims;// / T::dims;
//         const T *const data = (const T*)param->data();
        
//         result.resize(num);
//         std::copy(data,data+num,result.begin());
//       }
//       return result;
//     }
    
//     Shape::SP emitTriangleMesh(pbrt::syntactic::Shape::SP shape)
//     {
//       TriangleMesh::SP ours = std::make_shared<TriangleMesh>(findOrCreateMaterial(shape->material));

//       // vertices - param "P", 3x float each
//       ours->vertex = extractVector<vec3f>(shape,"P");
//       // vertex normals - param "N", 3x float each
//       ours->normal = extractVector<vec3f>(shape,"N");
//       // triangle vertex indices - param "P", 3x int each
//       ours->index = extractVector<vec3i>(shape,"indices");

<<<<<<< HEAD
=======
//       PING; for (auto it : shape->param) PRINT(it.first);
//       if (auto alpha = shape->findParam<float>("alpha")) {
//         PING;
//         ours->alpha = alpha.get(0);
//         PRINT(ours->alpha);
//       }
        
>>>>>>> 1adcdcd4
//       affine3f xfm = shape->transform.atStart;
//       for (vec3f &v : ours->vertex)
//         v = xfmPoint(xfm,v);
//       for (vec3f &v : ours->normal)
//         v = xfmNormal(xfm,v);
//       extractTextures(ours,shape);
      
//       return ours;
//     }



//     Shape::SP emitCurve(pbrt::syntactic::Shape::SP shape)
//     {
//       Curve::SP ours = std::make_shared<Curve>(findOrCreateMaterial(shape->material));

//       // -------------------------------------------------------
//       // check 'type'
//       const std::string type
//         = shape->hasParamString("type")
//         ? shape->getParamString("type")
//         : std::string("");
//       if (type == "cylinder")
//         ours->type = Curve::CurveType_Cylinder;
//       else if (type == "ribbon")
//         ours->type = Curve::CurveType_Ribbon;
//       else if (type == "flat")
//         ours->type = Curve::CurveType_Flat;
//       else 
//         ours->type = Curve::CurveType_Unknown;
        
//       // -------------------------------------------------------
//       // check 'basis'
//       const std::string basis
//         = shape->hasParamString("basis")
//         ? shape->getParamString("basis")
//         : std::string("");
//       if (basis == "bezier")
//         ours->basis = Curve::CurveBasis_Bezier;
//       else if (basis == "bspline")
//         ours->basis = Curve::CurveBasis_BSpline;
//       else 
//         ours->basis = Curve::CurveBasis_Unknown;
        
//       // -------------------------------------------------------
//       // check 'width', 'width0', 'width1'
//       if (shape->hasParam1f("width")) 
//         ours->width0 = ours->width1 = shape->getParam1f("width");
        
//       if (shape->hasParam1f("width0")) 
//         ours->width0 = shape->getParam1f("width0");
//       if (shape->hasParam1f("width1")) 
//         ours->width1 = shape->getParam1f("width1");

//       if (shape->hasParam1i("degree")) 
//         ours->degree = shape->getParam1i("degree");

//       // vertices - param "P", 3x float each
//       ours->P = extractVector<vec3f>(shape,"P");
//       return ours;
//     }



      
//     Shape::SP emitSphere(pbrt::syntactic::Shape::SP shape)
//     {
//       Sphere::SP ours = std::make_shared<Sphere>(findOrCreateMaterial(shape->material));

//       ours->transform = shape->transform.atStart;
//       ours->radius    = shape->getParam1f("radius");
//       extractTextures(ours,shape);
      
//       return ours;
//     }

//     Shape::SP emitDisk(pbrt::syntactic::Shape::SP shape)
//     {
//       Disk::SP ours = std::make_shared<Disk>(findOrCreateMaterial(shape->material));

//       ours->transform = shape->transform.atStart;
//       ours->radius    = shape->getParam1f("radius");
        
//       if (shape->hasParam1f("height"))
//         ours->height    = shape->getParam1f("height");
        
//       extractTextures(ours,shape);
      
//       return ours;
//     }

//     Shape::SP emitShape(pbrt::syntactic::Shape::SP shape)
//     {
//       if (shape->type == "plymesh") 
//         return emitPlyMesh(shape);
//       if (shape->type == "trianglemesh")
//         return emitTriangleMesh(shape);
//       if (shape->type == "curve")
//         return emitCurve(shape);
//       if (shape->type == "sphere")
//         return emitSphere(shape);
//       if (shape->type == "disk")
//         return emitDisk(shape);

//       // throw std::runtime_error("un-handled shape "+shape->type);
//       unhandledShapeTypeCounter[shape->type]++;
//       // std::cout << "WARNING: un-handled shape " << shape->type << std::endl;
//       return Shape::SP();
//     }

<<<<<<< HEAD
//     AreaLightSource::SP getAreaLight(pbrt::syntactic::Attributes::SP attributes)
//     {
//       return 0;  kljlakdf;
//     }
    
=======
>>>>>>> 1adcdcd4
//     Shape::SP findOrCreateShape(pbrt::syntactic::Shape::SP pbrtShape)
//     {
//       if (emittedShapes.find(pbrtShape) != emittedShapes.end())
//         return emittedShapes[pbrtShape];

//       emittedShapes[pbrtShape] = emitShape(pbrtShape);
<<<<<<< HEAD
//       emittedShapes[pbrtShape]->areaLight = getAreaLight(pbrtShape->attributes);
=======
>>>>>>> 1adcdcd4
//       return emittedShapes[pbrtShape];
//     }
    
//     Object::SP findOrEmitObject(pbrt::syntactic::Object::SP pbrtObject)
//     {
//       if (emittedObjects.find(pbrtObject) != emittedObjects.end()) {
//         return emittedObjects[pbrtObject];
//       }
      
//       Object::SP ourObject = std::make_shared<Object>();
//       ourObject->name = pbrtObject->name;
//       for (auto shape : pbrtObject->shapes) {
//         Shape::SP ourShape = findOrCreateShape(shape);
//         if (ourShape)
//           ourObject->shapes.push_back(ourShape);
//       }
//       for (auto instance : pbrtObject->objectInstances)
//         ourObject->instances.push_back(emitInstance(instance));

//       emittedObjects[pbrtObject] = ourObject;
//       return ourObject;
//     }

//     std::map<pbrt::syntactic::Object::SP,Object::SP> emittedObjects;
//     std::map<pbrt::syntactic::Shape::SP,Shape::SP>   emittedShapes;
    
//     PBRTScene::SP pbrtScene;
//   };

//   void createFilm(Scene::SP ours, pbrt::syntactic::Scene::SP pbrt)
//   {
//     if (pbrt->film &&
//         pbrt->film->findParam<int>("xresolution") &&
//         pbrt->film->findParam<int>("yresolution")) {
//       vec2i resolution;
//       std::string fileName = "";
//       if (pbrt->film->hasParamString("filename"))
//         fileName = pbrt->film->getParamString("filename");
        
//       resolution.x = pbrt->film->findParam<int>("xresolution")->get(0);
//       resolution.y = pbrt->film->findParam<int>("yresolution")->get(0);
//       ours->film = std::make_shared<Film>(resolution,fileName);
//     } else {
//       std::cout << "warning: could not determine film resolution from pbrt scene" << std::endl;
//     }
//   }

//   float findCameraFov(pbrt::syntactic::Camera::SP camera)
//   {
//     if (!camera->findParam<float>("fov")) {
//       std::cerr << "warning - pbrt file has camera, but camera has no 'fov' field; replacing with constant 30 degrees" << std::endl;
//       return 30;
//     }
//     return camera->findParam<float>("fov")->get(0);
//   }

//   /*! create a scene->camera from the pbrt model, if specified, or
//     leave unchanged if not */
//   void createCamera(Scene::SP scene, pbrt::syntactic::Scene::SP pbrt)
//   {
//     Camera::SP ours = std::make_shared<Camera>();
//     if (pbrt->cameras.empty()) {
//       std::cout << "warning: no 'camera'(s) in pbrt file" << std::endl;
//       return;
//     }

//     for (auto camera : pbrt->cameras) {
//       if (!camera)
//         throw std::runtime_error("invalid pbrt camera");

//       const float fov = findCameraFov(camera);

//       // TODO: lensradius and focaldistance:

//       //     float 	lensradius 	0 	The radius of the lens. Used to render scenes with depth of field and focus effects. The default value yields a pinhole camera.
//       const float lensRadius = 0.f;

//       // float 	focaldistance 	10^30 	The focal distance of the lens. If "lensradius" is zero, this has no effect. Otherwise, it specifies the distance from the camera origin to the focal plane.
//       const float focalDistance = 1.f;
    
//       const affine3f frame = inverse(camera->transform.atStart);
    
//       ours->simplified.lens_center = frame.p;
//       ours->simplified.lens_du = lensRadius * frame.l.vx;
//       ours->simplified.lens_dv = lensRadius * frame.l.vy;

//       const float fovDistanceToUnitPlane = 0.5f / tanf(fov/2 * M_PI/180.f);
//       ours->simplified.screen_center = frame.p + focalDistance * frame.l.vz;
//       ours->simplified.screen_du = - focalDistance/fovDistanceToUnitPlane * frame.l.vx;
//       ours->simplified.screen_dv = focalDistance/fovDistanceToUnitPlane * frame.l.vy;

//       scene->cameras.push_back(ours);
//     }
//   }

//   Camera::SP createCamera(pbrt::syntactic::Camera::SP camera)
//   {
//     if (!camera) return Camera::SP();

//     Camera::SP ours = std::make_shared<Camera>();
//     if (camera->hasParam1f("fov"))
//       ours->lensRadius = camera->getParam1f("fov");
//     if (camera->hasParam1f("lensradius"))
//       ours->lensRadius = camera->getParam1f("lensradius");
//     if (camera->hasParam1f("focaldistance"))
//       ours->focalDistance = camera->getParam1f("focaldistance");

//     ours->frame = inverse(camera->transform.atStart);
      
//     ours->simplified.lens_center
//       = ours->frame.p;
//     ours->simplified.lens_du
//       = ours->lensRadius * ours->frame.l.vx;
//     ours->simplified.lens_dv
//       = ours->lensRadius * ours->frame.l.vy;
      
//     const float fovDistanceToUnitPlane = 0.5f / tanf(ours->fov/2 * M_PI/180.f);
//     ours->simplified.screen_center
//       = ours->frame.p + ours->focalDistance * ours->frame.l.vz;
//     ours->simplified.screen_du
//       = - ours->focalDistance/fovDistanceToUnitPlane * ours->frame.l.vx;
//     ours->simplified.screen_dv
//       = ours->focalDistance/fovDistanceToUnitPlane * ours->frame.l.vy;

//     return ours;
//   }
// #endif
  Scene::SP importPBRT(const std::string &fileName, const std::string &basePath)
  {
    pbrt::syntactic::Scene::SP pbrt;
    if (endsWith(fileName,".pbrt"))
      pbrt = pbrt::syntactic::Scene::parse(fileName, basePath);
    else
      throw std::runtime_error("could not detect input file format!? (unknown extension in '"+fileName+"')");
      
    Scene::SP scene = SemanticParser(pbrt).result;
    createFilm(scene,pbrt);
    createSampler(scene,pbrt);
    createIntegrator(scene,pbrt);
    createPixelFilter(scene,pbrt);
    for (auto cam : pbrt->cameras)
      scene->cameras.push_back(createCamera(cam));
    return scene;
  }

} // ::pbrt<|MERGE_RESOLUTION|>--- conflicted
+++ resolved
@@ -23,848 +23,6 @@
 
 namespace pbrt {
 
-// #if 0
-//   namespace ply {
-//     void parse(const std::string &fileName,
-//                std::vector<vec3f> &pos,
-//                std::vector<vec3f> &nor,
-//                std::vector<vec3i> &idx)
-//     {
-//       happly::PLYData ply(fileName);
-        
-//       if(ply.hasElement("vertex")) {
-//         happly::Element& elem = ply.getElement("vertex");
-//         if(elem.hasProperty("x") && elem.hasProperty("y") && elem.hasProperty("z")) {
-//           std::vector<float> x = elem.getProperty<float>("x");
-//           std::vector<float> y = elem.getProperty<float>("y");
-//           std::vector<float> z = elem.getProperty<float>("z");
-//           pos.resize(x.size());
-//           for(int i = 0; i < x.size(); i ++) {
-//             pos[i] = vec3f(x[i], y[i], z[i]);
-//           }
-//         } else {
-//           throw std::runtime_error("missing positions in ply");
-//         }
-//         if(elem.hasProperty("nx") && elem.hasProperty("ny") && elem.hasProperty("nz")) {
-//           std::vector<float> x = elem.getProperty<float>("nx");
-//           std::vector<float> y = elem.getProperty<float>("ny");
-//           std::vector<float> z = elem.getProperty<float>("nz");
-//           nor.resize(x.size());
-//           for(int i = 0; i < x.size(); i ++) {
-//             nor[i] = vec3f(x[i], y[i], z[i]);
-//           }
-//         }
-//       } else {
-//         throw std::runtime_error("missing positions in ply");
-//       }
-//       if (ply.hasElement("face")) {
-//         happly::Element& elem = ply.getElement("face");
-//         if(elem.hasProperty("vertex_indices")) {
-//           std::vector<std::vector<int>> fasces = elem.getListProperty<int>("vertex_indices");
-//           for(int j = 0; j < fasces.size(); j ++) {
-//             std::vector<int>& face = fasces[j];
-//             for (int i=2;i<face.size();i++) {
-//               idx.push_back(vec3i(face[0], face[i-1], face[i]));
-//             }
-//           }
-//         } else {
-//           throw std::runtime_error("missing faces in ply");
-//         }          
-//       } else {
-//         throw std::runtime_error("missing faces in ply");
-//       }                        
-//     }
-
-//   } // ::pbrt::ply
-
-//   using PBRTScene = pbrt::syntactic::Scene;
-//   using pbrt::syntactic::ParamArray;
-
-//   struct SemanticParser
-//   {
-//     Scene::SP result;
-
-//     // ==================================================================
-//     // MATERIALS
-//     // ==================================================================
-//     std::map<pbrt::syntactic::Texture::SP,Texture::SP> textureMapping;
-
-//     // ==================================================================
-//     // MATERIALS
-//     // ==================================================================
-//     std::map<pbrt::syntactic::Material::SP,Material::SP> materialMapping;
-
-//     /*! do create a track representation of given material, _without_
-//       checking whether that was already created */
-//     Material::SP createMaterialFrom(pbrt::syntactic::Material::SP in)
-//     {
-<<<<<<< HEAD
-//       PING; PRINT(in);
-=======
->>>>>>> 1adcdcd4
-//       if (!in) {
-//         std::cerr << "warning: empty material!" << std::endl;
-//         return Material::SP();
-//       }
-      
-//       const std::string type = in->type=="" ? in->getParamString("type") : in->type;
-//       const std::string name = in->name;
-      
-//       // ==================================================================
-//       if (type == "") {
-//         return std::make_shared<Material>();
-//       }
-        
-//       // ==================================================================
-//       if (type == "plastic") {
-//         PlasticMaterial::SP mat = std::make_shared<PlasticMaterial>(name);
-//         for (auto it : in->param) {
-//           std::string name = it.first;
-//           if (name == "Kd") {
-//             if (in->hasParamTexture(name)) {
-//               mat->kd = vec3f(1.f);
-//               mat->map_kd = findOrCreateTexture(in->getParamTexture(name));
-//             } else
-//               in->getParam3f(&mat->kd.x,name);
-//           }
-//           else if (name == "Ks") {
-//             if (in->hasParamTexture(name)) {
-//               mat->ks = vec3f(1.f);
-//               mat->map_ks = findOrCreateTexture(in->getParamTexture(name));
-//             } else
-//               in->getParam3f(&mat->ks.x,name);
-//           }
-//           else if (name == "roughness") {
-//             if (in->hasParamTexture(name))
-//               mat->map_roughness = findOrCreateTexture(in->getParamTexture(name));
-//             else
-//               mat->roughness = in->getParam1f(name);
-//           }
-//           else if (name == "remaproughness") {
-//             mat->remapRoughness = in->getParamBool(name);
-//           }
-//           else if (name == "bumpmap") {
-//             mat->map_bump = findOrCreateTexture(in->getParamTexture(name));
-//           }
-//           else if (name == "type") {
-//             /* ignore */
-//           } else
-//             throw std::runtime_error("un-handled plastic-material parameter '"+it.first+"'");
-//         };
-//         return mat;
-//       }
-      
-//       // ==================================================================
-//       if (type == "matte") {
-//         MatteMaterial::SP mat = std::make_shared<MatteMaterial>(name);
-//         for (auto it : in->param) {
-//           std::string name = it.first;
-//           if (name == "Kd") {
-//             if (in->hasParamTexture(name)) {
-//               mat->kd = vec3f(1.f);
-//               mat->map_kd = findOrCreateTexture(in->getParamTexture(name));
-//             } else
-//               in->getParam3f(&mat->kd.x,name);
-//           }
-//           else if (name == "sigma") {
-//             if (in->hasParam1f(name))
-//               mat->sigma = in->getParam1f(name);
-//             else 
-//               mat->map_sigma = findOrCreateTexture(in->getParamTexture(name));
-//           }
-//           else if (name == "type") {
-//             /* ignore */
-//           }
-//           else if (name == "bumpmap") {
-//             mat->map_bump = findOrCreateTexture(in->getParamTexture(name));
-//           } else
-//             throw std::runtime_error("un-handled matte-material parameter '"+it.first+"'");
-//         };
-//         return mat;
-//       }
-      
-//       // ==================================================================
-//       if (type == "metal") {
-//         MetalMaterial::SP mat = std::make_shared<MetalMaterial>(name);
-//         for (auto it : in->param) {
-//           std::string name = it.first;
-//           if (name == "roughness") {
-//             if (in->hasParamTexture(name))
-//               mat->map_roughness = findOrCreateTexture(in->getParamTexture(name));
-//             else
-//               mat->roughness = in->getParam1f(name);
-//           }
-//           else if (name == "uroughness") {
-//             if (in->hasParamTexture(name))
-//               mat->map_uRoughness = findOrCreateTexture(in->getParamTexture(name));
-//             else
-//               mat->uRoughness = in->getParam1f(name);
-//           }
-//           else if (name == "vroughness") {
-//             if (in->hasParamTexture(name))
-//               mat->map_vRoughness = findOrCreateTexture(in->getParamTexture(name));
-//             else
-//               mat->vRoughness = in->getParam1f(name);
-//           }
-//           else if (name == "remaproughness") {
-//             mat->remapRoughness = in->getParamBool(name);
-//           }
-//           else if (name == "eta") {
-//             if (in->hasParam3f(name))
-//               in->getParam3f(&mat->eta.x,name);
-//             else
-//               mat->spectrum_eta = in->getParamString(name);
-//           }
-//           else if (name == "k") {
-//             if (in->hasParam3f(name))
-//               in->getParam3f(&mat->k.x,name);
-//             else
-//               mat->spectrum_k = in->getParamString(name);
-//           }
-//           else if (name == "bumpmap") {
-//             mat->map_bump = findOrCreateTexture(in->getParamTexture(name));
-//           }
-//           else if (name == "type") {
-//             /* ignore */
-//           } else
-//             throw std::runtime_error("un-handled metal-material parameter '"+it.first+"'");
-//         };
-//         return mat;
-//       }
-      
-//       // ==================================================================
-//       if (type == "fourier") {
-//         FourierMaterial::SP mat = std::make_shared<FourierMaterial>(name);
-//         for (auto it : in->param) {
-//           std::string name = it.first;
-//           if (name == "bsdffile") {
-//             mat->fileName = in->getParamString(name);
-//           }
-//           else if (name == "type") {
-//             /* ignore */
-//           } else
-//             throw std::runtime_error("un-handled fourier-material parameter '"+it.first+"'");
-//         };
-//         return mat;
-//       }
-      
-//       // ==================================================================
-//       if (type == "mirror") {
-//         MirrorMaterial::SP mat = std::make_shared<MirrorMaterial>(name);
-//         for (auto it : in->param) {
-//           std::string name = it.first;
-//           if (name == "Kr") {
-//             if (in->hasParamTexture(name)) {
-//               throw std::runtime_error("mapping Kr for mirror materials not implemented");
-//             } else
-//               in->getParam3f(&mat->kr.x,name);
-//           }
-//           else if (name == "bumpmap") {
-//             mat->map_bump = findOrCreateTexture(in->getParamTexture(name));
-//           }
-//           else if (name == "type") {
-//             /* ignore */
-//           } else
-//             throw std::runtime_error("un-handled mirror-material parameter '"+it.first+"'");
-//         };
-//         return mat;
-//       }
-      
-//       // ==================================================================
-//       if (type == "uber") {
-//         UberMaterial::SP mat = std::make_shared<UberMaterial>(name);
-//         for (auto it : in->param) {
-//           std::string name = it.first;
-//           if (name == "Kd") {
-//             if (in->hasParamTexture(name)) {
-//               mat->kd = vec3f(1.f);
-//               mat->map_kd = findOrCreateTexture(in->getParamTexture(name));
-//             } else
-//               in->getParam3f(&mat->kd.x,name);
-//           }
-//           else if (name == "Kr") {
-//             if (in->hasParamTexture(name)) {
-//               mat->kr = vec3f(1.f);
-//               mat->map_kr = findOrCreateTexture(in->getParamTexture(name));
-//             } else
-//               in->getParam3f(&mat->kr.x,name);
-//           }
-//           else if (name == "Kt") {
-//             if (in->hasParamTexture(name)) {
-//               mat->kt = vec3f(1.f);
-//               mat->map_kt = findOrCreateTexture(in->getParamTexture(name));
-//             } else
-//               in->getParam3f(&mat->kt.x,name);
-//           }
-//           else if (name == "Ks") {
-//             if (in->hasParamTexture(name)) {
-//               mat->ks = vec3f(1.f);
-//               mat->map_ks = findOrCreateTexture(in->getParamTexture(name));
-//             } else
-//               in->getParam3f(&mat->ks.x,name);
-//           }
-//           else if (name == "alpha") {
-//             if (in->hasParamTexture(name)) {
-//               mat->alpha = 1.f;
-//               mat->map_alpha = findOrCreateTexture(in->getParamTexture(name));
-//             } else
-//               mat->alpha = in->getParam1f(name);
-//           }
-//           else if (name == "opacity") {
-//             if (in->hasParamTexture(name)) {
-//               mat->opacity = vec3f(1.f);
-//               mat->map_opacity = findOrCreateTexture(in->getParamTexture(name));
-//             } else
-//               in->getParam3f(&mat->opacity.x,name);
-//           }
-//           else if (name == "index") {
-//             mat->index = in->getParam1f(name);
-//           }
-//           else if (name == "roughness") {
-//             if (in->hasParamTexture(name))
-//               mat->map_roughness = findOrCreateTexture(in->getParamTexture(name));
-//             else if (in->hasParam1f(name))
-//               mat->roughness = in->getParam1f(name);
-//             else
-//               throw std::runtime_error("uber::roughness in un-recognized format...");
-//             // else
-//             //   in->getParam3f(&mat->roughness.x,name);
-//           }
-//           else if (name == "shadowalpha") {
-//             if (in->hasParamTexture(name)) {
-//               mat->shadowAlpha = 1.f;
-//               mat->map_shadowAlpha = findOrCreateTexture(in->getParamTexture(name));
-//             } else
-//               mat->shadowAlpha = in->getParam1f(name);
-//           }
-//           else if (name == "bumpmap") {
-//             mat->map_bump = findOrCreateTexture(in->getParamTexture(name));
-//           }
-//           else if (name == "type") {
-//             /* ignore */
-//           } else
-//             throw std::runtime_error("un-handled uber-material parameter '"+it.first+"'");
-//         };
-//         return mat;
-//       }
-      
-//       // ==================================================================
-//       if (type == "substrate") {
-//         SubstrateMaterial::SP mat = std::make_shared<SubstrateMaterial>(name);
-//         for (auto it : in->param) {
-//           std::string name = it.first;
-//           if (name == "Kd") {
-//             if (in->hasParamTexture(name)) {
-//               mat->kd = vec3f(1.f);
-//               mat->map_kd = findOrCreateTexture(in->getParamTexture(name));
-//             } else
-//               in->getParam3f(&mat->kd.x,name);
-//           }
-//           else if (name == "Ks") {
-//             if (in->hasParamTexture(name)) {
-//               mat->ks = vec3f(1.f);
-//               mat->map_ks = findOrCreateTexture(in->getParamTexture(name));
-//             } else
-//               in->getParam3f(&mat->ks.x,name);
-//           }
-//           else if (name == "uroughness") {
-//             if (in->hasParamTexture(name)) {
-//               mat->uRoughness = 1.f;
-//               mat->map_uRoughness = findOrCreateTexture(in->getParamTexture(name));
-//             } else
-//               mat->uRoughness = in->getParam1f(name);
-//           }
-//           else if (name == "vroughness") {
-//             if (in->hasParamTexture(name)) {
-//               mat->vRoughness = 1.f;
-//               mat->map_vRoughness = findOrCreateTexture(in->getParamTexture(name));
-//             } else
-//               mat->vRoughness = in->getParam1f(name);
-//           }
-//           else if (name == "remaproughness") {
-//             mat->remapRoughness = in->getParamBool(name);
-//           }
-//           else if (name == "bumpmap") {
-//             mat->map_bump = findOrCreateTexture(in->getParamTexture(name));
-//           }
-//           else if (name == "type") {
-//             /* ignore */
-//           } else
-//             throw std::runtime_error("un-handled substrate-material parameter '"+it.first+"'");
-//         };
-//         return mat;
-//       }
-      
-//       // ==================================================================
-//       if (type == "disney") {
-//         DisneyMaterial::SP mat = std::make_shared<DisneyMaterial>(name);
-
-//         in->getParam3f(&mat->color.x,"color");
-//         mat->anisotropic    = in->getParam1f("anisotropic",    0.f );
-//         mat->clearCoat      = in->getParam1f("clearcoat",      0.f );
-//         mat->clearCoatGloss = in->getParam1f("clearcoatgloss", 1.f );
-//         mat->diffTrans      = in->getParam1f("difftrans",      1.35f );
-//         mat->eta            = in->getParam1f("eta",            1.2f );
-//         mat->flatness       = in->getParam1f("flatness",       0.2f );
-//         mat->metallic       = in->getParam1f("metallic",       0.f );
-//         mat->roughness      = in->getParam1f("roughness",      0.9f );
-//         mat->sheen          = in->getParam1f("sheen",          0.3f );
-//         mat->sheenTint      = in->getParam1f("sheentint",      0.68f );
-//         mat->specTrans      = in->getParam1f("spectrans",      0.f );
-//         mat->specularTint   = in->getParam1f("speculartint",   0.f );
-//         mat->thin           = in->getParamBool("thin",           true);
-//         return mat;
-//       }
-
-//       // ==================================================================
-//       if (type == "mix") {
-//         MixMaterial::SP mat = std::make_shared<MixMaterial>(name);
-          
-//         if (in->hasParamTexture("amount"))
-//           mat->map_amount = findOrCreateTexture(in->getParamTexture("amount"));
-//         else
-//           in->getParam3f(&mat->amount.x,"amount");
-          
-//         const std::string name0 = in->getParamString("namedmaterial1");
-<<<<<<< HEAD
-//         PRINT(name0);
-//         if (name0 == "")
-//           throw std::runtime_error("mix material w/o 'namedmaterial1' parameter");
-//         const std::string name1 = in->getParamString("namedmaterial2");
-//         PRINT(name1);
-=======
-//         if (name0 == "")
-//           throw std::runtime_error("mix material w/o 'namedmaterial1' parameter");
-//         const std::string name1 = in->getParamString("namedmaterial2");
->>>>>>> 1adcdcd4
-//         if (name1 == "")
-//           throw std::runtime_error("mix material w/o 'namedmaterial2' parameter");
-
-//         assert(in->attributes);
-//         pbrt::syntactic::Material::SP mat0 = in->attributes->namedMaterial[name0];
-//         assert(mat0);
-//         pbrt::syntactic::Material::SP mat1 = in->attributes->namedMaterial[name1];
-//         assert(mat1);
-
-//         mat->material0    = findOrCreateMaterial(mat0);
-//         mat->material1    = findOrCreateMaterial(mat1);
-<<<<<<< HEAD
-
-//         PING;
-//         PRINT(mat->material0);
-//         PRINT(mat->material1);
-=======
->>>>>>> 1adcdcd4
-        
-//         return mat;
-//       }
-
-//       // ==================================================================
-//       if (type == "translucent") {
-//         TranslucentMaterial::SP mat = std::make_shared<TranslucentMaterial>(name);
-
-//         in->getParam3f(&mat->transmit.x,"transmit");
-//         in->getParam3f(&mat->reflect.x,"reflect");
-//         if (in->hasParamTexture("Kd"))
-//           mat->map_kd = findOrCreateTexture(in->getParamTexture("Kd"));
-//         else
-//           in->getParam3f(&mat->kd.x,"Kd");
-          
-//         return mat;
-//       }
-
-//       // ==================================================================
-//       if (type == "glass") {
-//         GlassMaterial::SP mat = std::make_shared<GlassMaterial>(name);
-
-//         in->getParam3f(&mat->kr.x,"Kr");
-//         in->getParam3f(&mat->kt.x,"Kt");
-//         mat->index = in->getParam1f("index");
-        
-//         return mat;
-//       }
-
-//       // ==================================================================
-// #ifndef NDEBUG
-//       std::cout << "Warning: un-recognizd material type '"+type+"'" << std::endl;
-// #endif
-//       return std::make_shared<Material>();
-//     }
-
-//     /*! check if this material has already been imported, and if so,
-//       find what we imported, and reutrn this. otherwise import and
-//       store for later use.
-      
-//       important: it is perfectly OK for this material to be a null
-//       object - the area ligths in moana have this features, for
-//       example */
-//     Material::SP findOrCreateMaterial(pbrt::syntactic::Material::SP in)
-//     {
-//       // null materials get passed through ...
-//       if (!in)
-//         return Material::SP();
-      
-//       if (!materialMapping[in]) {
-//         materialMapping[in] = createMaterialFrom(in);
-//       }
-//       return materialMapping[in];
-//     }
-    
-//     /*! counter that tracks, for each un-handled shape type, how many
-//       "instances" of that shape type it could not create (note those
-//       are not _real_ instances in the ray tracing sense, just
-//       "occurrances" of that shape type in the scene graph,
-//       _before_ object instantiation */
-//     std::map<std::string,size_t> unhandledShapeTypeCounter;
-    
-//     /*! constructor that also perfoms all the work - converts the
-//       input 'pbrtScene' to a naivescenelayout, and assings that to
-//       'result' */
-//     SemanticParser(PBRTScene::SP pbrtScene)
-//       : pbrtScene(pbrtScene)
-//     {
-//       result        = std::make_shared<Scene>();
-//       result->world  = findOrEmitObject(pbrtScene->world);
-
-//       std::cout << "semantic - done with findoremit" << std::endl;
-//       if (!unhandledShapeTypeCounter.empty()) {
-//         std::cerr << "WARNING: scene contained some un-handled shapes!" << std::endl;
-//         for (auto type : unhandledShapeTypeCounter)
-//           std::cerr << " - " << type.first << " : " << type.second << " occurrances" << std::endl;
-//       }
-//     }
-
-//   private:
-//     Instance::SP emitInstance(pbrt::syntactic::Object::Instance::SP pbrtInstance)
-//     {
-//       Instance::SP ourInstance
-//         = std::make_shared<Instance>();
-//       ourInstance->xfm    = (const affine3f&)pbrtInstance->xfm.atStart;
-//       ourInstance->object = findOrEmitObject(pbrtInstance->object);
-//       return ourInstance;
-//     }
-
-//     /*! extract 'texture' parameters from shape, and assign to shape */
-//     void extractTextures(Shape::SP geom, pbrt::syntactic::Shape::SP shape)
-//     {
-//       for (auto param : shape->param) {
-//         if (param.second->getType() != "texture")
-//           continue;
-
-//         geom->textures[param.first] = findOrCreateTexture(shape->getParamTexture(param.first));//param.second);
-//       }
-//     }
-
-//     Shape::SP emitPlyMesh(pbrt::syntactic::Shape::SP shape)
-//     {
-//       const std::string fileName
-//         = pbrtScene->makeGlobalFileName(shape->getParamString("filename"));
-//       TriangleMesh::SP ours = std::make_shared<TriangleMesh>(findOrCreateMaterial(shape->material));
-//       ply::parse(fileName,ours->vertex,ours->normal,ours->index);
-
-//       affine3f xfm = shape->transform.atStart;
-//       for (vec3f &v : ours->vertex)
-//         v = xfmPoint(xfm,v);
-//       for (vec3f &v : ours->normal)
-//         v = xfmNormal(xfm,v);
-
-//       extractTextures(ours,shape);
-//       return ours;
-//     }
-
-//     template<typename T>
-//     std::vector<T> extractVector(pbrt::syntactic::Shape::SP shape, const std::string &name)
-//     {
-//       std::vector<T> result;
-//       typename ParamArray<typename T::scalar_t>::SP param = shape->findParam<typename T::scalar_t>(name);
-//       if (param) {
-
-//         int dims = sizeof(T)/sizeof(typename T::scalar_t);
-//         size_t num = param->size() / dims;// / T::dims;
-//         const T *const data = (const T*)param->data();
-        
-//         result.resize(num);
-//         std::copy(data,data+num,result.begin());
-//       }
-//       return result;
-//     }
-    
-//     Shape::SP emitTriangleMesh(pbrt::syntactic::Shape::SP shape)
-//     {
-//       TriangleMesh::SP ours = std::make_shared<TriangleMesh>(findOrCreateMaterial(shape->material));
-
-//       // vertices - param "P", 3x float each
-//       ours->vertex = extractVector<vec3f>(shape,"P");
-//       // vertex normals - param "N", 3x float each
-//       ours->normal = extractVector<vec3f>(shape,"N");
-//       // triangle vertex indices - param "P", 3x int each
-//       ours->index = extractVector<vec3i>(shape,"indices");
-
-<<<<<<< HEAD
-=======
-//       PING; for (auto it : shape->param) PRINT(it.first);
-//       if (auto alpha = shape->findParam<float>("alpha")) {
-//         PING;
-//         ours->alpha = alpha.get(0);
-//         PRINT(ours->alpha);
-//       }
-        
->>>>>>> 1adcdcd4
-//       affine3f xfm = shape->transform.atStart;
-//       for (vec3f &v : ours->vertex)
-//         v = xfmPoint(xfm,v);
-//       for (vec3f &v : ours->normal)
-//         v = xfmNormal(xfm,v);
-//       extractTextures(ours,shape);
-      
-//       return ours;
-//     }
-
-
-
-//     Shape::SP emitCurve(pbrt::syntactic::Shape::SP shape)
-//     {
-//       Curve::SP ours = std::make_shared<Curve>(findOrCreateMaterial(shape->material));
-
-//       // -------------------------------------------------------
-//       // check 'type'
-//       const std::string type
-//         = shape->hasParamString("type")
-//         ? shape->getParamString("type")
-//         : std::string("");
-//       if (type == "cylinder")
-//         ours->type = Curve::CurveType_Cylinder;
-//       else if (type == "ribbon")
-//         ours->type = Curve::CurveType_Ribbon;
-//       else if (type == "flat")
-//         ours->type = Curve::CurveType_Flat;
-//       else 
-//         ours->type = Curve::CurveType_Unknown;
-        
-//       // -------------------------------------------------------
-//       // check 'basis'
-//       const std::string basis
-//         = shape->hasParamString("basis")
-//         ? shape->getParamString("basis")
-//         : std::string("");
-//       if (basis == "bezier")
-//         ours->basis = Curve::CurveBasis_Bezier;
-//       else if (basis == "bspline")
-//         ours->basis = Curve::CurveBasis_BSpline;
-//       else 
-//         ours->basis = Curve::CurveBasis_Unknown;
-        
-//       // -------------------------------------------------------
-//       // check 'width', 'width0', 'width1'
-//       if (shape->hasParam1f("width")) 
-//         ours->width0 = ours->width1 = shape->getParam1f("width");
-        
-//       if (shape->hasParam1f("width0")) 
-//         ours->width0 = shape->getParam1f("width0");
-//       if (shape->hasParam1f("width1")) 
-//         ours->width1 = shape->getParam1f("width1");
-
-//       if (shape->hasParam1i("degree")) 
-//         ours->degree = shape->getParam1i("degree");
-
-//       // vertices - param "P", 3x float each
-//       ours->P = extractVector<vec3f>(shape,"P");
-//       return ours;
-//     }
-
-
-
-      
-//     Shape::SP emitSphere(pbrt::syntactic::Shape::SP shape)
-//     {
-//       Sphere::SP ours = std::make_shared<Sphere>(findOrCreateMaterial(shape->material));
-
-//       ours->transform = shape->transform.atStart;
-//       ours->radius    = shape->getParam1f("radius");
-//       extractTextures(ours,shape);
-      
-//       return ours;
-//     }
-
-//     Shape::SP emitDisk(pbrt::syntactic::Shape::SP shape)
-//     {
-//       Disk::SP ours = std::make_shared<Disk>(findOrCreateMaterial(shape->material));
-
-//       ours->transform = shape->transform.atStart;
-//       ours->radius    = shape->getParam1f("radius");
-        
-//       if (shape->hasParam1f("height"))
-//         ours->height    = shape->getParam1f("height");
-        
-//       extractTextures(ours,shape);
-      
-//       return ours;
-//     }
-
-//     Shape::SP emitShape(pbrt::syntactic::Shape::SP shape)
-//     {
-//       if (shape->type == "plymesh") 
-//         return emitPlyMesh(shape);
-//       if (shape->type == "trianglemesh")
-//         return emitTriangleMesh(shape);
-//       if (shape->type == "curve")
-//         return emitCurve(shape);
-//       if (shape->type == "sphere")
-//         return emitSphere(shape);
-//       if (shape->type == "disk")
-//         return emitDisk(shape);
-
-//       // throw std::runtime_error("un-handled shape "+shape->type);
-//       unhandledShapeTypeCounter[shape->type]++;
-//       // std::cout << "WARNING: un-handled shape " << shape->type << std::endl;
-//       return Shape::SP();
-//     }
-
-<<<<<<< HEAD
-//     AreaLightSource::SP getAreaLight(pbrt::syntactic::Attributes::SP attributes)
-//     {
-//       return 0;  kljlakdf;
-//     }
-    
-=======
->>>>>>> 1adcdcd4
-//     Shape::SP findOrCreateShape(pbrt::syntactic::Shape::SP pbrtShape)
-//     {
-//       if (emittedShapes.find(pbrtShape) != emittedShapes.end())
-//         return emittedShapes[pbrtShape];
-
-//       emittedShapes[pbrtShape] = emitShape(pbrtShape);
-<<<<<<< HEAD
-//       emittedShapes[pbrtShape]->areaLight = getAreaLight(pbrtShape->attributes);
-=======
->>>>>>> 1adcdcd4
-//       return emittedShapes[pbrtShape];
-//     }
-    
-//     Object::SP findOrEmitObject(pbrt::syntactic::Object::SP pbrtObject)
-//     {
-//       if (emittedObjects.find(pbrtObject) != emittedObjects.end()) {
-//         return emittedObjects[pbrtObject];
-//       }
-      
-//       Object::SP ourObject = std::make_shared<Object>();
-//       ourObject->name = pbrtObject->name;
-//       for (auto shape : pbrtObject->shapes) {
-//         Shape::SP ourShape = findOrCreateShape(shape);
-//         if (ourShape)
-//           ourObject->shapes.push_back(ourShape);
-//       }
-//       for (auto instance : pbrtObject->objectInstances)
-//         ourObject->instances.push_back(emitInstance(instance));
-
-//       emittedObjects[pbrtObject] = ourObject;
-//       return ourObject;
-//     }
-
-//     std::map<pbrt::syntactic::Object::SP,Object::SP> emittedObjects;
-//     std::map<pbrt::syntactic::Shape::SP,Shape::SP>   emittedShapes;
-    
-//     PBRTScene::SP pbrtScene;
-//   };
-
-//   void createFilm(Scene::SP ours, pbrt::syntactic::Scene::SP pbrt)
-//   {
-//     if (pbrt->film &&
-//         pbrt->film->findParam<int>("xresolution") &&
-//         pbrt->film->findParam<int>("yresolution")) {
-//       vec2i resolution;
-//       std::string fileName = "";
-//       if (pbrt->film->hasParamString("filename"))
-//         fileName = pbrt->film->getParamString("filename");
-        
-//       resolution.x = pbrt->film->findParam<int>("xresolution")->get(0);
-//       resolution.y = pbrt->film->findParam<int>("yresolution")->get(0);
-//       ours->film = std::make_shared<Film>(resolution,fileName);
-//     } else {
-//       std::cout << "warning: could not determine film resolution from pbrt scene" << std::endl;
-//     }
-//   }
-
-//   float findCameraFov(pbrt::syntactic::Camera::SP camera)
-//   {
-//     if (!camera->findParam<float>("fov")) {
-//       std::cerr << "warning - pbrt file has camera, but camera has no 'fov' field; replacing with constant 30 degrees" << std::endl;
-//       return 30;
-//     }
-//     return camera->findParam<float>("fov")->get(0);
-//   }
-
-//   /*! create a scene->camera from the pbrt model, if specified, or
-//     leave unchanged if not */
-//   void createCamera(Scene::SP scene, pbrt::syntactic::Scene::SP pbrt)
-//   {
-//     Camera::SP ours = std::make_shared<Camera>();
-//     if (pbrt->cameras.empty()) {
-//       std::cout << "warning: no 'camera'(s) in pbrt file" << std::endl;
-//       return;
-//     }
-
-//     for (auto camera : pbrt->cameras) {
-//       if (!camera)
-//         throw std::runtime_error("invalid pbrt camera");
-
-//       const float fov = findCameraFov(camera);
-
-//       // TODO: lensradius and focaldistance:
-
-//       //     float 	lensradius 	0 	The radius of the lens. Used to render scenes with depth of field and focus effects. The default value yields a pinhole camera.
-//       const float lensRadius = 0.f;
-
-//       // float 	focaldistance 	10^30 	The focal distance of the lens. If "lensradius" is zero, this has no effect. Otherwise, it specifies the distance from the camera origin to the focal plane.
-//       const float focalDistance = 1.f;
-    
-//       const affine3f frame = inverse(camera->transform.atStart);
-    
-//       ours->simplified.lens_center = frame.p;
-//       ours->simplified.lens_du = lensRadius * frame.l.vx;
-//       ours->simplified.lens_dv = lensRadius * frame.l.vy;
-
-//       const float fovDistanceToUnitPlane = 0.5f / tanf(fov/2 * M_PI/180.f);
-//       ours->simplified.screen_center = frame.p + focalDistance * frame.l.vz;
-//       ours->simplified.screen_du = - focalDistance/fovDistanceToUnitPlane * frame.l.vx;
-//       ours->simplified.screen_dv = focalDistance/fovDistanceToUnitPlane * frame.l.vy;
-
-//       scene->cameras.push_back(ours);
-//     }
-//   }
-
-//   Camera::SP createCamera(pbrt::syntactic::Camera::SP camera)
-//   {
-//     if (!camera) return Camera::SP();
-
-//     Camera::SP ours = std::make_shared<Camera>();
-//     if (camera->hasParam1f("fov"))
-//       ours->lensRadius = camera->getParam1f("fov");
-//     if (camera->hasParam1f("lensradius"))
-//       ours->lensRadius = camera->getParam1f("lensradius");
-//     if (camera->hasParam1f("focaldistance"))
-//       ours->focalDistance = camera->getParam1f("focaldistance");
-
-//     ours->frame = inverse(camera->transform.atStart);
-      
-//     ours->simplified.lens_center
-//       = ours->frame.p;
-//     ours->simplified.lens_du
-//       = ours->lensRadius * ours->frame.l.vx;
-//     ours->simplified.lens_dv
-//       = ours->lensRadius * ours->frame.l.vy;
-      
-//     const float fovDistanceToUnitPlane = 0.5f / tanf(ours->fov/2 * M_PI/180.f);
-//     ours->simplified.screen_center
-//       = ours->frame.p + ours->focalDistance * ours->frame.l.vz;
-//     ours->simplified.screen_du
-//       = - ours->focalDistance/fovDistanceToUnitPlane * ours->frame.l.vx;
-//     ours->simplified.screen_dv
-//       = ours->focalDistance/fovDistanceToUnitPlane * ours->frame.l.vy;
-
-//     return ours;
-//   }
-// #endif
   Scene::SP importPBRT(const std::string &fileName, const std::string &basePath)
   {
     pbrt::syntactic::Scene::SP pbrt;
