// ======================================================================== //
// Copyright 2015 Ingo Wald
//                                                                          //
// Licensed under the Apache License, Version 2.0 (the "License");          //
// you may not use this file except in compliance with the License.         //
// You may obtain a copy of the License at                                  //
//                                                                          //
//     http://www.apache.org/licenses/LICENSE-2.0                           //
//                                                                          //
// Unless required by applicable law or agreed to in writing, software      //
// distributed under the License is distributed on an "AS IS" BASIS,        //
// WITHOUT WARRANTIES OR CONDITIONS OF ANY KIND, either express or implied. //
// See the License for the specific language governing permissions and      //
// limitations under the License.                                           //
// ======================================================================== //

#include "Parser.h"
// stl
#include <fstream>
#include <sstream>
#include <queue>
#include <stack>
// std
#include <stdio.h>
#include <string.h>

namespace plib {
  namespace pbrt {
    using namespace std;

    struct File : public RefCounted {
      File(const FileName &fn)
        : name(fn)
      {
        file = fopen(fn.str().c_str(),"r");
      }

      FileName name;
      FILE *file;
    };

    struct Loc {
      Loc(Ref<File> file) : file(file), line(1), col(0) {}
      Loc(const Loc &loc) : file(loc.file), line(loc.line), col(loc.col) {}
      
      std::string toString() const { 
        std::stringstream ss;
        ss << "@" << file->name.str() << ":" << line << "." << col;
        return ss.str();
      }

      Ref<File> file;
      int line, col;
    };

    struct Token : public RefCounted {
      static Ref<Token> TOKEN_EOF;

      typedef enum { TOKEN_TYPE_EOF, TOKEN_TYPE_STRING, TOKEN_TYPE_LITERAL, TOKEN_TYPE_SPECIAL } Type;

      Token(const Loc &loc, 
            const Type type,
            const std::string &text) 
        : loc(loc), type(type), text(text) 
      {}
      
      std::string toString() const { 
        std::stringstream ss;
        ss << loc.toString() <<": " << text;
        return ss.str();
      }
      const Loc         loc;
      const std::string text;
      const Type        type;
    };

    Ref<Token> Token::TOKEN_EOF = new Token(Loc(NULL),Token::TOKEN_TYPE_EOF,"<EOF>");

    struct Tokenizer {

      Tokenizer(const FileName &fn)
        : file(new File(fn)), loc(file), peekedChar(-1) 
      {
      }

      std::deque<Ref<Token> > peekedTokens;

      Loc getLastLoc() { return loc; }

      Ref<Token> peek(size_t i=0)
      {
        while (i >= peekedTokens.size())
          peekedTokens.push_back(produceNextToken());
        return peekedTokens[i];
      }
      
      void unget_char(int c)
      {
        if (peekedChar >= 0) 
          THROW_RUNTIME_ERROR("can't push back more than one char ...");
        peekedChar = c;
      }

      int get_char() 
      {
        if (peekedChar >= 0) {
          int c = peekedChar;
          peekedChar = -1;
          return c;
        }
        
        if (!file->file || feof(file->file)) {
          return -1;
        }
        
        int c = fgetc(file->file);
        int eol = '\n';
        if (c == '\n') {
          loc.line++;
          loc.col = 0;
        } else {
          loc.col++;
        }
        return c;
      };
      
      inline bool isWhite(const char c)
      {
        return strchr(" \t\n\r",c)!=NULL;
      }
      inline bool isSpecial(const char c)
      {
        return strchr("[,]",c)!=NULL;
      }

      Ref<Token> next(bool consumePeeks=false) 
      {
        if (peekedTokens.empty())
          return produceNextToken();

        Ref<Token> token = peekedTokens.front();
        peekedTokens.pop_front();
        return token;
      }

      Ref<Token> produceNextToken() 
      {
        // skip all white space and comments
        int c;

        std::stringstream ss;

        Loc startLoc = loc;
        // skip all whitespaces and comments
        while (1) {
          c = get_char();

          if (c < 0) return Token::TOKEN_EOF;
          
          if (isWhite(c)) {
            continue;
          }
          
          if (c == '#') {
            startLoc = loc;
            Loc lastLoc = loc;
            // std::cout << "start of comment at " << startLoc.toString() << std::endl;
            while (c != '\n') {
              lastLoc = loc;
              c = get_char();
              if (c < 0) return Token::TOKEN_EOF;
            }
            // std::cout << "END of comment at " << lastLoc.toString() << std::endl;
            continue;
          }
          break;
        }

        // PING;
        // cout << "end of whitespace at " << loc.toString() << " c = " << (char)c << endl;
        // -------------------------------------------------------
        // STRING LITERAL
        // -------------------------------------------------------
        startLoc = loc;
        Loc lastLoc = loc;
        if (c == '"') {
          // cout << "START OF STRING at " << loc.toString() << endl;
          while (1) {
            lastLoc = loc;
            c = get_char();
            if (c < 0)
              THROW_RUNTIME_ERROR("could not find end of string literal (found eof instead)");
            if (c == '"') 
              break;
            ss << (char)c;
          } 
          return new Token(startLoc,Token::TOKEN_TYPE_STRING,ss.str());
        }

        // -------------------------------------------------------
        // special char
        // -------------------------------------------------------
        if (isSpecial(c)) {
          ss << (char)c;
          return new Token(startLoc,Token::TOKEN_TYPE_SPECIAL,ss.str());
        }

        ss << (char)c;
        // cout << "START OF TOKEN at " << loc.toString() << endl;
        while (1) {
          lastLoc = loc;
          c = get_char();
          if (c < 0)
            return new Token(startLoc,Token::TOKEN_TYPE_LITERAL,ss.str());
          if (c == '#' || isSpecial(c) || isWhite(c) || c=='"') {
            // cout << "END OF TOKEN AT " << lastLoc.toString() << endl;
            unget_char(c);
            return new Token(startLoc,Token::TOKEN_TYPE_LITERAL,ss.str());
          }
          ss << (char)c;
        }
      }

      Ref<File> file;
      Loc loc;
      int peekedChar;
    };


    struct ParserException {
      ParserException(const std::string &error,
                      const std::string &where="")
        : error(error)
      { if (where != "") addBackTrace(where); }
      void addBackTrace(const std::string &where) 
      { backTrace.push_back(where); }
      std::string toString() const {
        if (backTrace.empty()) return error;
        std::string msg = error + "\nBacktrace:\n";
        for (int i=0;i<backTrace.size();i++)
          msg += (backTrace[i]+"\n");
        return msg;
      }
      std::string error;
      std::vector<std::string> backTrace;
    };


    float parseFloat(Tokenizer &tokens)
    {
      Ref<Token> token = tokens.next();
      if (token == Token::TOKEN_EOF)
        throw new ParserException("unexpected end of file",__PRETTY_FUNCTION__);
      return atof(token->text.c_str());
    }

    vec3f parseVec3f(Tokenizer &tokens)
    {
      try {
        const float x = parseFloat(tokens);
        const float y = parseFloat(tokens);
        const float z = parseFloat(tokens);
        return vec3f(x,y,z);
      } catch (ParserException *e) {
        e->addBackTrace(__PRETTY_FUNCTION__);
        throw e;
      }
    }

    Ref<Param> parseParam(std::string &name, Tokenizer &tokens)
    {
      Ref<Token> token = tokens.peek();
      if (token->type != Token::TOKEN_TYPE_STRING)
        return NULL;

      token = tokens.next();
      char *_type = strdup(token->text.c_str());
      char *_name = strdup(token->text.c_str());
      int rc = sscanf(token->text.c_str(),"%s %s",_type,_name);
      if (rc != 2)
        throw new ParserException("could not parse object parameter's type and name "+token->loc.toString(),
                                  __PRETTY_FUNCTION__);
      string type = _type;
      name = _name;
      free(_name);
      free(_type);

      Ref<Param> ret = NULL;
      if (type == "float") {
        ret = new ParamT<float>(type);
      } else if (type == "color") {
        ret = new ParamT<float>(type);
      } else if (type == "rgb") {
        ret = new ParamT<float>(type);
      } else if (type == "spectrum") {
        ret = new ParamT<std::string>(type);
      } else if (type == "integer") {
        ret = new ParamT<int>(type);
      } else if (type == "bool") {
        ret = new ParamT<bool>(type);
      } else if (type == "texture") {
        ret = new ParamT<std::string>(type);
      } else if (type == "normal") {
        ret = new ParamT<float>(type);
      } else if (type == "point") {
        ret = new ParamT<float>(type);
      } else if (type == "string") {
        ret = new ParamT<std::string>(type);
      } else {
        throw new ParserException("unknown parameter type '"+type+"' "+token->loc.toString(),
                                  __PRETTY_FUNCTION__);
      }

      Ref<Token> value = tokens.next();
      if (value->text == "[") {
        tokens.next();
        Ref<Token> p = tokens.next();
        
        while (p->text != "]") {
          ret->add(p->text);
          p = tokens.next();
        }
      } else {
        ret->add(value->text);
      }
      return ret;
    }

    void parseParams(std::map<std::string, Ref<Param> > &params, Tokenizer &tokens)
    {
      while (1) {
        std::string name;
        Ref<Param> param = parseParam(name,tokens);
        if (!param) return;
        params[name] = param;
      }
    }

    Attributes::Attributes()
    {
    }

    Attributes::Attributes(const Attributes &other)
    {
    }

    Parser::Parser(bool dbg) 
      : scene(new Scene), dbg(dbg) 
    {
      transformStack.push(affine3f(embree::one));
      attributesStack.push(new Attributes);
      objectStack.push(scene.cast<Object>());
    }

    Ref<Object> Parser::getCurrentObject() 
    {
      if (objectStack.empty())
        throw std::runtime_error("no active object!?");
      return objectStack.top(); 
    }

    Ref<Object> Parser::findNamedObject(const std::string &name)
    {
      if (namedObjects.find(name) == namedObjects.end())
        throw std::runtime_error("could not find object named '"+name+"'");
      return namedObjects[name];
    }


    void Parser::pushAttributes() 
    {
      attributesStack.push(new Attributes(*attributesStack.top()));
    }

    void Parser::popAttributes() 
    {
      attributesStack.pop();
    }
    
    void Parser::pushTransform() 
    {
      transformStack.push(transformStack.top());
    }

    void Parser::popTransform() 
    {
      transformStack.pop();
    }


    /*! parse given file, and add it to the scene we hold */
    void Parser::parse(const FileName &fn)
    {
      try {
        std::stack<Tokenizer *> tokenizerStack;
        Tokenizer *tokens = new Tokenizer(fn);

        while (1) {
          Ref<Token> token = tokens->next();
          if (!token || token->type == Token::TOKEN_TYPE_EOF) {
            if (tokenizerStack.empty())
              break;
            tokens = tokenizerStack.top();
            tokenizerStack.pop();
            continue;
          }

          if (dbg) 
            cout << token->toString() << endl;
          if (token->text == "Include") {
            Ref<Token> fileNameToken = tokens->next();
            FileName includedFileName = fileNameToken->text;
            if (includedFileName.str()[0] != '/') {
              includedFileName = tokens->file->name.path()+includedFileName;
            }
            cout << "... including file '" << includedFileName.str() << " ..." << endl;
            tokenizerStack.push(tokens);
            tokens = new Tokenizer(includedFileName);
            continue;
          }

          if (token->text == "Scale") {
            vec3f scale = parseVec3f(*tokens);
            addTransform(affine3f::scale(scale));
            continue;
          }
          if (token->text == "Translate") {
            vec3f translate = parseVec3f(*tokens);
            addTransform(affine3f::translate(translate));
            continue;
          }
          if (token->text == "Rotate") {
            vec3f axis = parseVec3f(*tokens);
            float angle = parseFloat(*tokens);
            addTransform(affine3f::rotate(axis,angle));
            continue;
          }
<<<<<<< HEAD
          if (token->text == "Transform") {
            tokens->next(); // '['
            float mat[16];
            for (int i=0;i<16;i++)
              mat[i] = atof(tokens->next()->text.c_str());
            tokens->next(); // ']'
=======

          if (token->text == "ActiveTransform") {
            std::string time = tokens->next()->text;
            std::cout << "'ActiveTransform' not implemented" << endl;
>>>>>>> 10a9cbe6
            continue;
          }
          if (token->text == "Identity") {
            continue;
          }
          if (token->text == "ReverseOrientation") {
            continue;
          }
          if (token->text == "ConcatTransform") {
            tokens->next(); // '['
            float mat[16];
            for (int i=0;i<16;i++)
              mat[i] = atof(tokens->next()->text.c_str());

            affine3f xfm;
            xfm.l.vx = vec3f(mat[0],mat[1],mat[2]);
            xfm.l.vy = vec3f(mat[4],mat[5],mat[6]);
            xfm.l.vz = vec3f(mat[8],mat[9],mat[10]);
            xfm.p    = vec3f(mat[12],mat[13],mat[14]);
            addTransform(xfm);

            tokens->next(); // ']'
            continue;
          }
          if (token->text == "CoordSysTransform") {
            std::string transformType = tokens->next()->text;
            continue;
          }


          if (token->text == "ActiveTransform") {
            std::string time = tokens->next()->text;
            continue;
          }

          if (token->text == "LookAt") {
            vec3f v0 = parseVec3f(*tokens);
            vec3f v1 = parseVec3f(*tokens);
            vec3f v2 = parseVec3f(*tokens);
            scene->lookAt = new LookAt(v0,v1,v2);
            continue;
          }
          if (token->text == "Camera") {
            Ref<Camera> camera = new Camera(tokens->next()->text);
            parseParams(camera->param,*tokens);
            scene->cameras.push_back(camera);
            continue;
          }
          if (token->text == "Sampler") {
            Ref<Sampler> sampler = new Sampler(tokens->next()->text);
            parseParams(sampler->param,*tokens);
            scene->sampler = sampler;
            continue;
          }
          if (token->text == "SurfaceIntegrator") {
            Ref<SurfaceIntegrator> surfaceIntegrator
              = new SurfaceIntegrator(tokens->next()->text);
            parseParams(surfaceIntegrator->param,*tokens);
            scene->surfaceIntegrator = surfaceIntegrator;
            continue;
          }
          if (token->text == "VolumeIntegrator") {
            Ref<VolumeIntegrator> volumeIntegrator
              = new VolumeIntegrator(tokens->next()->text);
            parseParams(volumeIntegrator->param,*tokens);
            scene->volumeIntegrator = volumeIntegrator;
            continue;
          }
          if (token->text == "PixelFilter") {
            Ref<PixelFilter> pixelFilter = new PixelFilter(tokens->next()->text);
            parseParams(pixelFilter->param,*tokens);
            scene->pixelFilter = pixelFilter;
            continue;
          }
          if (token->text == "Accelerator") {
            Ref<Accelerator> accelerator = new Accelerator(tokens->next()->text);
            parseParams(accelerator->param,*tokens);
            continue;
          }
          if (token->text == "Shape") {
            Ref<Shape> shape = new Shape(tokens->next()->text,
                                         attributesStack.top()->clone(),
                                         transformStack.top());
            parseParams(shape->param,*tokens);
            scene->shapes.push_back(shape);
            continue;
          }
          if (token->text == "Volume") {
            Ref<Volume> volume = new Volume(tokens->next()->text);
            parseParams(volume->param,*tokens);
            continue;
          }
          if (token->text == "LightSource") {
            Ref<LightSource> lightSource = new LightSource(tokens->next()->text);
            parseParams(lightSource->param,*tokens);
            cout << "'lightsource' not implemented" << endl;
            continue;
          }
          if (token->text == "AreaLightSource") {
            Ref<AreaLightSource> lightSource = new AreaLightSource(tokens->next()->text);
            parseParams(lightSource->param,*tokens);
            continue;
          }
          if (token->text == "Film") {
            Ref<Film> film = new Film(tokens->next()->text);
            parseParams(film->param,*tokens);
            continue;
          }
          if (token->text == "Renderer") {
            Ref<Renderer> renderer = new Renderer(tokens->next()->text);
            parseParams(renderer->param,*tokens);
            continue;
          }

          if (token->text == "MakeNamedMaterial") {
            std::string name = tokens->next()->text;
            Ref<Material> material = new Material(name);
            namedMaterial[name] = material;
            parseParams(material->param,*tokens);
            continue;
          }
          if (token->text == "Material") {
            std::string name = tokens->next()->text;
            Ref<Material> material = new Material(name);
            parseParams(material->param,*tokens);
            continue;
          }

          if (token->text == "NamedMaterial") {
            // USE named material
            std::string which = tokens->next()->text;
            continue;
          }
          if (token->text == "Texture") {
            std::string name = tokens->next()->text;
            std::string texelType = tokens->next()->text;
            std::string mapType = tokens->next()->text;
            Ref<Texture> texture = new Texture(name,texelType,mapType);
            namedTexture[name] = texture;
            parseParams(texture->param,*tokens);
            continue;
          }

          if (token->text == "AttributeBegin") {
            pushAttributes();
            continue;
          }
          if (token->text == "AttributeEnd") {
            popAttributes();
            continue;
          }

          if (token->text == "TransformBegin") {
            pushTransform();
            continue;
          }
          if (token->text == "TransformEnd") {
            popTransform();
            continue;
          }
        
          if (token->text == "WorldBegin") {
            continue;
          }
          if (token->text == "WorldEnd") {
            continue;
          }

          if (token->text == "ObjectBegin") {
            std::string name = tokens->next()->text;
            Ref<Object> object = new Object;
            object->name = name;
            if (namedObjects.find(name) != namedObjects.end())
              // throw new ParserException("named object '"+name+"' already defined!? (at "+token->loc.toString()+")");
              cout << token->loc.toString() << ": warning - named object '"+name+"' already defined!? (redefining!)" << endl;

            namedObjects[name] = object;
            objectStack.push(object);
            transformStack.push(embree::one);
            continue;
          }
          
          if (token->text == "ObjectEnd") {
            objectStack.pop();
            transformStack.pop();
            continue;
          }

          if (token->text == "ObjectInstance") {
            std::string name = tokens->next()->text;
            Ref<Object> object = findNamedObject(name);
            Ref<Object::Instance> inst = new Object::Instance(object,getCurrentXfm());
            getCurrentObject()->objectInstances.push_back(inst);
            continue;
          }
          
        
          throw new ParserException("unexpected token '"+token->text+"' at "+token->loc.toString());
        }
      } catch (ParserException *e) {
        THROW_RUNTIME_ERROR("plib::pbrt parser fatal error:\n"+e->toString());
      }
    }

  }
}<|MERGE_RESOLUTION|>--- conflicted
+++ resolved
@@ -435,19 +435,17 @@
             addTransform(affine3f::rotate(axis,angle));
             continue;
           }
-<<<<<<< HEAD
           if (token->text == "Transform") {
             tokens->next(); // '['
             float mat[16];
             for (int i=0;i<16;i++)
               mat[i] = atof(tokens->next()->text.c_str());
             tokens->next(); // ']'
-=======
-
+            continue;
+          }
           if (token->text == "ActiveTransform") {
             std::string time = tokens->next()->text;
             std::cout << "'ActiveTransform' not implemented" << endl;
->>>>>>> 10a9cbe6
             continue;
           }
           if (token->text == "Identity") {
