--- conflicted
+++ resolved
@@ -1,5 +1,5 @@
 ## ======================================================================== ##
-## Copyright 2009-2020 Ingo Wald                                            ##
+## Copyright 2009-2022 Ingo Wald                                            ##
 ##                                                                          ##
 ## Licensed under the Apache License, Version 2.0 (the "License");          ##
 ## you may not use this file except in compliance with the License.         ##
@@ -19,17 +19,7 @@
 endif()
 cmake_minimum_required(VERSION 3.4)
 include(CMakePackageConfigHelpers)
-project(pbrtParser VERSION 2.2.0)
-
-<<<<<<< HEAD
-set(pbrtParser_VERSION_MAJOR 2)
-set(pbrtParser_VERSION_MINOR 4)
-set(pbrtParser_VERSION_PATCH 1)
-=======
-#set(pbrtParser_VERSION_MAJOR 2)
-#set(pbrtParser_VERSION_MINOR 2)
-#set(pbrtParser_VERSION_PATCH 0)
->>>>>>> 1adcdcd4
+project(pbrtParser VERSION 2.4.0 LANGUAGES C CXX)
 
 if(COMMAND cmake_policy)
   cmake_policy(SET CMP0003 NEW)
@@ -49,7 +39,7 @@
 
 option(pbrtParser_ENABLE_UNITTESTS "Build unit tests" OFF)
 
-set(pbrtParser_VERSION "${pbrtParser_VERSION_MAJOR}.${pbrtParser_VERSION_MINOR}.${pbrtParser_VERSION_PATCH}")
+#set(pbrtParser_VERSION "${pbrtParser_VERSION_MAJOR}.${pbrtParser_VERSION_MINOR}.${pbrtParser_VERSION_PATCH}")
 
 add_subdirectory(pbrtParser)
 add_subdirectory(apps)
